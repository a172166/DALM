# Domain Adapted Language Modeling Toolkit

## Manifesto

A great rift has emerged between general LLMs and the vector stores that are providing them with contextual information. The unification of these systems is an important step in grounding AI systems in efficient, factual domains, where they are utilized not only for their generality, but for their specificity and uniqueness. To this end, we are excited to open source the Arcee Domain Adapted Language Model (DALM) toolkit for developers to build on top of our Arcee open source Domain Pretrained (DPT) LLMs. We believe that our efforts will help as we begin next phase of language modeling, where organizations deeply tailor AI to operate according to their unique intellectual property and worldview. 

## Demo DALMs

Query example DALMs created by the Arcee Team.

[DALM-Patent](https://app.arcee.ai)            |  [DALM-PubMed](https://app.arcee.ai)             |  [DALM-SEC](https://app.arcee.ai)               | [DALM-Yours](https://app.arcee.ai)  
:-------------------------:|:-------------------------:|:-------------------------:|:-------------------------:
[![](https://i.imgur.com/Geh28Q8.jpg)](https://app.arcee.ai)  |  [![](https://i.imgur.com/IY73TcV.jpg)](https://app.arcee.ai)  |  [![](https://i.imgur.com/XgWn1VI.jpg)](https://app.arcee.ai)  |  [![](https://i.imgur.com/7KOgcEX.png)](https://app.arcee.ai)

## Research Contents

This repository primarily contains code for fine-tuning a **fully differential** Retrieval Augmented Generation (RAG-end2end) architecture. 

![E2E](https://i.imgur.com/SDoY0oq.png)

For the first time in the literature, we modified the initial RAG-end2end model ([TACL paper](https://aclanthology.org/2023.tacl-1.1/), [HuggingFace implementation](https://github.com/huggingface/transformers/tree/main/examples/research_projects/rag-end2end-retriever)) to work with decoder-only language models like Llma, Falcon, or GPT. We also incorporated the **in-batch negative concept** alongside the RAG's marginalization to make the entire process **efficient**.

- Inside the [training](https://github.com/arcee-ai/DALM/tree/main/dalm/training) folder, you'll find two codes to train the RAG-end2end and Retriever with contrastive learning.

- All evaluations related to the Retriever and the Generator are located in the [eval](https://github.com/arcee-ai/DALM/tree/main/dalm/eval) folder.

- Additionally, we have data processing codes and synthetic data generation code inside the [datasets](https://github.com/arcee-ai/DALM/tree/main/dalm/datasets) folder.

# Usage
To perform training and evaluation for both the retriever model and the new rag-e2e model, please adhere to the following steps.

## Installation

You can install this repo directly via `pip install indomain`

Alternatively, for development or research, you can clone and install the repo locally:
```shell
git clone https://github.com/arcee-ai/DALM.git && cd DALM
pip install --upgrade -e .
```
This will install the DALM repo and all necessary dependencies.

Make sure things are installed correctly by running `dalm version`

## Data setup
### tl;dr
You can run `dalm qa-gen <path-to-dataset>` to preprocess your dataset for training. See `dalm qa-gen --help` for more options
<br>If you do not have a dataset, you can start with ours
```shell
dalm qa-gen dalm/datasets/toy_data_train.csv
```
- The setup for training and evaluation can be effortlessly executed provided you possess a [CSV](https://github.com/arcee-ai/DALM/tree/main/dalm/datasets/toy_data_train.csv) file containing two/three columns: `Passage`, `Query` (and `Answer` if running e2e). You can utilize the script [question_answer_generation.py](https://github.com/arcee-ai/DALM/blob/main/dalm/datasets/qa_gen/question_answer_generation.py) to generate this CSV. 
- It's important to highlight that the retriever-only training method employs solely the passages and queries, whereas the rag-e2e training code utilizes all three columns.
- In our experiments, we utilize `BAAI/bge-large-en` as the default retriever and employ `meta-llama/Llama-2-7b-hf` as the default generator. The code is designed to be compatible with any embedding model or autoregressive model available in the Hugging Face model repository at https://huggingface.co/models.

## Training

You can leverage our scripts directly if you'd like, or you can use the `dalm` cli. The arguments for both are identical

### Train Retriever Only

Train `BAAI/bge-large-en` retriever with contrastive learning.
```shell
dalm train-retriever-only "BAAI/bge-large-en" "./dalm/datasets/toy_data_train.csv" \
--output-dir "./dalm/training/rag_e2e/retriever_only_checkpoints" \
--use-peft \
--with-tracking \
--report-to all \
--per-device-train-batch-size 150
```
or
```shell
python dalm/training/retriever_only/train_retriever_only.py \
--train_dataset_csv_path "./dalm/datasets/toy_data_train.csv" \
--model_name_or_path "BAAI/bge-large-en" \
--output_dir "./dalm/training/rag_e2e/retriever_only_checkpoints" \
--use_peft \
--with_tracking \
--report_to all \
--per_device_train_batch_size 150
```

For all available arguments and options, see `dalm train-retriever-only --help`

### Train Retriever and Generator Jointly (RAG-e2e)
Train `Llama-2-7b` generator jointly with the retriever model `BAAI/bge-large-en`.

```shell
dalm train-rag-e2e \
"./dalm/datasets/toy_data_train.csv" \
"BAAI/bge-large-en" \
"meta-llama/Llama-2-7b-hf" \
--output-dir "./dalm/training/rag_e2e/rag_e2e_checkpoints" \
--with-tracking \
--report-to all \
--per-device-train-batch-size 24
```
or
```shell
python dalm/training/rag_e2e/train_rage2e.py \
  --dataset_path "./dalm/datasets/toy_data_train.csv" \
  --retriever_name_or_path "BAAI/bge-large-en" \
  --generator_name_or_path "meta-llama/Llama-2-7b-hf" \
  --output_dir "./dalm/training/rag_e2e/rag_e2e_checkpoints" \
  --with_tracking \
  --report_to all \
  --per_device_train_batch_size 24
```

For all available arguments and options, see `dalm train-rag-e2e --help`

## Evaluation

<<<<<<< HEAD
### Evaluate the top-k recall of the retriever that trained only with contrastive learning


### Evaluate the top-k recall of the  retriever and the exact match of the generator in the RAG-e2e models


## Domain Pretrained Models - DPT (Coming Soon)

![DALM](https://i.imgur.com/rqW405I.png)
=======
Here's a summary of evaluation results on evaluating on a 200K line test csv

| Type of Retriever | Recall | Precision | Hit rate |
| --- | ----- | ----| ----|
| Plain Retriever | 0.45984 | 0.04598 | 0.45984 |
| Retriever with contrastive learning | 0.46037 | 0.04604 | 0.46038 |
| Retriever End2End | 0.73634 | 0.07363 | 0.73634 |


### Evaluate the top-k recall of the retriver that trained only with constrstive learning
>>>>>>> 61c05352

* DPT-PubMed-7b
* DPT-Patent-7b
* DPT-SEC-7b

## Contributing
See [CONTRIBUTING](https://github.com/arcee-ai/DALM/tree/main/CONTRIBUTING.md)<|MERGE_RESOLUTION|>--- conflicted
+++ resolved
@@ -111,17 +111,6 @@
 
 ## Evaluation
 
-<<<<<<< HEAD
-### Evaluate the top-k recall of the retriever that trained only with contrastive learning
-
-
-### Evaluate the top-k recall of the  retriever and the exact match of the generator in the RAG-e2e models
-
-
-## Domain Pretrained Models - DPT (Coming Soon)
-
-![DALM](https://i.imgur.com/rqW405I.png)
-=======
 Here's a summary of evaluation results on evaluating on a 200K line test csv
 
 | Type of Retriever | Recall | Precision | Hit rate |
@@ -132,11 +121,8 @@
 
 
 ### Evaluate the top-k recall of the retriver that trained only with constrstive learning
->>>>>>> 61c05352
 
-* DPT-PubMed-7b
-* DPT-Patent-7b
-* DPT-SEC-7b
+### Evaluate the top-k recall of the retriever and the exact match of the generator in the RAG-e2e models
 
 ## Contributing
 See [CONTRIBUTING](https://github.com/arcee-ai/DALM/tree/main/CONTRIBUTING.md)