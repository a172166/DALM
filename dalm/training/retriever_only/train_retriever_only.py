--- conflicted
+++ resolved
@@ -1,467 +1,456 @@
-# coding=utf-8
-# Copyright 2023-present the HuggingFace Inc. team.
-#
-# Licensed under the Apache License, Version 2.0 (the "License");
-# you may not use this file except in compliance with the License.
-# You may obtain a copy of the License at
-#
-#     http://www.apache.org/licenses/LICENSE-2.0
-#
-# Unless required by applicable law or agreed to in writing, software
-# distributed under the License is distributed on an "AS IS" BASIS,
-# WITHOUT WARRANTIES OR CONDITIONS OF ANY KIND, either express or implied.
-# See the License for the specific language governing permissions and
-# limitations under the License.
-
-import argparse
-import logging
-import math
-import os
-import random
-from argparse import Namespace
-from types import NoneType
-from typing import Dict, Optional, Union
-
-import datasets
-import torch
-import transformers
-from accelerate import Accelerator
-from accelerate.logging import get_logger
-from accelerate.utils import set_seed
-from datasets import Dataset, DatasetDict
-from torch.utils.data import DataLoader
-from tqdm import tqdm
-from transformers import SchedulerType, default_data_collator, get_scheduler
-
-from dalm.models.retriever_only_base_model import AutoModelForSentenceEmbedding
-from dalm.training.utils.retriever_only_dataloader_utils import preprocess_dataset
-from dalm.training.utils.train_utils import get_cosine_sim, get_nt_xent_loss, load_model_hook, save_model_hook
-
-logger = get_logger(__name__)
-
-
-def parse_args() -> Namespace:
-    parser = argparse.ArgumentParser(description="training a PEFT model for Sematic Search task")
-    parser.add_argument("--train_dataset_csv_path", type=str, default=None, help="dataset path in the local dir")
-    parser.add_argument("--test_dataset_csv_path", type=str, default=None, help="dataset path in the local dir")
-    parser.add_argument(
-        "--dataset_query_col_name", type=str, default="Question", help="Name of the query column in the dataset"
-    )
-    parser.add_argument(
-        "--dataset_passage_col_name", type=str, default="Abstract", help="Name of the passage column in the dataset"
-    )
-    parser.add_argument(
-        "--query_max_len",
-        type=int,
-        default=50,
-        help=(
-            "The maximum total query sequence length after tokenization. Sequences longer than this will be truncated,"
-        ),
-    )
-    parser.add_argument(
-        "--passage_max_len",
-        type=int,
-        default=128,
-        help=(
-            "The maximum total passage sequence length after tokenization. "
-            "Sequences longer than this will be truncated,"
-        ),
-    )
-    parser.add_argument(
-        "--model_name_or_path",
-        type=str,
-        help="Path to pretrained model or model identifier from huggingface.co/models.",
-        required=True,
-    )
-    parser.add_argument(
-        "--per_device_train_batch_size",
-        type=int,
-        default=8,
-        help="Batch size (per device) for the training dataloader.",
-    )
-    parser.add_argument(
-        "--learning_rate",
-        type=float,
-        default=1e-4,
-        help="Initial learning rate (after the potential warmup period) to use.",
-    )
-    parser.add_argument(
-        "--logit_scale",
-        type=int,
-        default=100,
-        help="logit scale for the constrastive learning.",
-    )
-    parser.add_argument("--weight_decay", type=float, default=0.0, help="Weight decay to use.")
-    parser.add_argument("--num_train_epochs", type=int, default=3, help="Total number of training epochs to perform.")
-    parser.add_argument(
-        "--max_train_steps",
-        type=int,
-        default=None,
-        help="Total number of training steps to perform. If provided, overrides num_train_epochs.",
-    )
-    parser.add_argument(
-        "--gradient_accumulation_steps",
-        type=int,
-        default=1,
-        help="Number of updates steps to accumulate before performing a backward/update pass.",
-    )
-    parser.add_argument(
-        "--lr_scheduler_type",
-        type=SchedulerType,
-        default="linear",
-        help="The scheduler type to use.",
-        choices=["linear", "cosine", "cosine_with_restarts", "polynomial", "constant", "constant_with_warmup"],
-    )
-    parser.add_argument(
-        "--num_warmup_steps", type=int, default=0, help="Number of steps for the warmup in the lr scheduler."
-    )
-    parser.add_argument("--output_dir", type=str, default=None, help="Where to store the final model.")
-    parser.add_argument("--seed", type=int, default=None, help="A seed for reproducible training.")
-    parser.add_argument(
-        "--hub_model_id", type=str, help="The name of the repository to keep in sync with the local `output_dir`."
-    )
-    parser.add_argument("--hub_token", type=str, help="The token to use to push to the Model Hub.")
-    parser.add_argument(
-        "--checkpointing_steps",
-        type=str,
-        default=None,
-        help="Whether the various states should be saved at the end of every n steps, or 'epoch' for each epoch.",
-    )
-    parser.add_argument(
-        "--resume_from_checkpoint",
-        type=str,
-        default=None,
-        help="If the training should continue from a checkpoint folder.",
-    )
-    parser.add_argument(
-        "--with_tracking",
-        action="store_true",
-        help="Whether to enable experiment trackers for logging.",
-    )
-    parser.add_argument(
-        "--report_to",
-        type=str,
-        default="all",
-        help=(
-            'The integration to report the results and logs to. Supported platforms are `"tensorboard"`,'
-            ' `"wandb"`, `"comet_ml"` and `"clearml"`. Use `"all"` (default) to report to all integrations.'
-            "Only applicable when `--with_tracking` is passed."
-        ),
-    )
-    parser.add_argument(
-        "--sanity_test",
-        action="store_true",
-        help="Whether to enable experiment trackers for logging.",
-    )
-    parser.add_argument(
-        "--use_peft",
-        action="store_true",
-        help="Whether to enable experiment trackers for logging.",
-    )
-    args = parser.parse_args()
-
-    return args
-
-
-def train_retriever(
-    model_name_or_path: str,
-    train_dataset_or_csv_path: str | Dataset,
-    test_dataset_or_csv_path: str | Dataset | None = None,
-    dataset_passage_col_name: str = "Abstract",
-    dataset_query_col_name: str = "Question",
-    query_max_len: int = 50,
-    passage_max_len: int = 128,
-    per_device_train_batch_size: int = 32,
-    learning_rate: float = 1e-4,
-    logit_scale: int = 100,
-    weight_decay: float = 0.0,
-    num_train_epochs: int = 1,
-    max_train_steps: Optional[int] = None,
-    gradient_accumulation_steps: int = 1,
-    lr_scheduler_type: SchedulerType = SchedulerType.LINEAR,
-    num_warmup_steps: int = 0,
-    output_dir: Optional[str] = None,
-    seed: int = 42,
-    hub_model_id: Optional[str] = None,
-    hub_token: Optional[str] = None,
-    checkpointing_steps: Optional[int | str] = None,
-    resume_from_checkpoint: Optional[str] = None,
-    with_tracking: bool = True,
-    report_to: str = "all",
-    sanity_test: bool = True,
-    use_peft: bool = True,
-) -> None:
-    # Get the passed in vars before beginning training, in case we report training
-    args = dict(locals())
-    # TensorBoard cannot log Enums, need the raw value
-    args["lr_scheduler_type"] = args["lr_scheduler_type"].value
-    args = {k: v for k, v in args.items() if v is None or isinstance(v, (float, int, str, NoneType))}
-    accelerator = Accelerator(log_with=report_to, project_dir=output_dir) if with_tracking else Accelerator()
-    # Make one log on every process with the configuration for debugging.
-    logging.basicConfig(
-        format="%(asctime)s - %(levelname)s - %(name)s - %(message)s",
-        datefmt="%m/%d/%Y %H:%M:%S",
-        level=logging.INFO,
-    )
-    logger.info(accelerator.state, main_process_only=False)
-
-    if accelerator.is_local_main_process:
-        datasets.utils.logging.set_verbosity_warning()
-        transformers.utils.logging.set_verbosity_info()
-    else:
-        datasets.utils.logging.set_verbosity_error()
-        transformers.utils.logging.set_verbosity_error()
-
-    # If passed along, set the training seed now.
-    if seed is not None:
-        set_seed(seed)
-
-    # Handle the repository creation
-    if accelerator.is_main_process:
-        if output_dir is not None:
-            os.makedirs(output_dir, exist_ok=True)
-    accelerator.wait_for_everyone()
-
-<<<<<<< HEAD
-    # get the tokenizer
-    tokenizer = AutoTokenizer.from_pretrained(model_name_or_path)
-=======
-    model = AutoModelForSentenceEmbedding(args.model_name_or_path, use_bnb=True, get_peft=args.use_peft)
-    tokenizer = model.tokenizer
->>>>>>> f5366694
-
-    # dataset download and preprocessing
-    if isinstance(train_dataset_or_csv_path, Dataset):
-        dataset = DatasetDict({"train": train_dataset_or_csv_path, "test": test_dataset_or_csv_path})
-    dataset = datasets.load_dataset(
-        "csv", data_files={"train": train_dataset_or_csv_path, "validation": test_dataset_or_csv_path}
-    )
-
-    processed_datasets = dataset.map(
-        lambda example: preprocess_dataset(
-            example,
-            tokenizer,
-            query_col_name=dataset_query_col_name,
-            passage_col_name=dataset_passage_col_name,
-            query_max_len=query_max_len,
-            passage_max_len=passage_max_len,
-        ),
-        batched=True,
-        remove_columns=dataset["train"].column_names,
-        desc="Running tokenizer on dataset",
-    )
-
-    # Log a few random samples from the training set:
-    for index in random.sample(range(len(processed_datasets["train"])), 3):
-        logger.info(f"Sample {index} of the training set: {processed_datasets['train'][index]}.")
-
-<<<<<<< HEAD
-    # base model
-    model = AutoModelForSentenceEmbedding(model_name_or_path, tokenizer, use_bnb=True, get_peft=use_peft)
-=======
->>>>>>> f5366694
-    model.print_trainable_parameters()  # type: ignore # No idea what mypy is complaining about.
-
-    accelerator.print(model)
-
-    # get dataloaders
-    train_dataloader = DataLoader(
-        processed_datasets["train"],
-        shuffle=True,
-        collate_fn=default_data_collator,
-        batch_size=per_device_train_batch_size,
-        pin_memory=True,
-    )
-    optimizer = torch.optim.Adam(model.parameters(), lr=learning_rate)
-
-    # Scheduler and math around the number of training steps.
-    overrode_max_train_steps = False
-    num_update_steps_per_epoch = math.ceil(len(train_dataloader) / gradient_accumulation_steps)
-    if max_train_steps is None:
-        max_train_steps = num_train_epochs * num_update_steps_per_epoch
-        overrode_max_train_steps = True
-
-    lr_scheduler = get_scheduler(
-        name=lr_scheduler_type,
-        optimizer=optimizer,
-        num_warmup_steps=num_warmup_steps,
-        num_training_steps=max_train_steps,
-    )
-
-    # Prepare everything with our `accelerator`.
-    model, optimizer, train_dataloader, lr_scheduler = accelerator.prepare(
-        model, optimizer, train_dataloader, lr_scheduler
-    )
-
-    # We need to recalculate our total training steps as the size of the training dataloader may have changed
-    num_update_steps_per_epoch = math.ceil(len(train_dataloader) / gradient_accumulation_steps)
-    if overrode_max_train_steps:
-        max_train_steps = num_train_epochs * num_update_steps_per_epoch
-    # Afterwards we recalculate our number of training epochs
-    num_train_epochs = math.ceil(max_train_steps / num_update_steps_per_epoch)
-
-    # Figure out how many steps we should save the Accelerator states
-    checkpointing_steps = checkpointing_steps
-    if checkpointing_steps is not None and str(checkpointing_steps).isdigit():
-        checkpointing_steps = int(checkpointing_steps)
-
-    # We need to initialize the trackers we use, and also store our configuration.
-    # The trackers initialize automatically on the main process.
-    if with_tracking:
-        experiment_config = vars(args)
-        # TensorBoard cannot log Enums, need the raw value
-        experiment_config["lr_scheduler_type"] = experiment_config["lr_scheduler_type"].value
-        accelerator.init_trackers("peft_contrastive_learning", experiment_config)
-
-    total_batch_size = per_device_train_batch_size * accelerator.num_processes * gradient_accumulation_steps
-
-    if use_peft:
-        # saving and loading checkpoints for resuming training
-        accelerator.register_save_state_pre_hook(save_model_hook)
-        accelerator.register_load_state_pre_hook(load_model_hook)
-
-    logger.info("***** Running training *****")
-    logger.info(f"  Num examples = {len(processed_datasets['train'])}")
-    logger.info(f"  Num Epochs = {num_train_epochs}")
-    logger.info(f"  Instantaneous batch size per device = {per_device_train_batch_size}")
-    logger.info(f"  Total train batch size (w. parallel, distributed & accumulation) = {total_batch_size}")
-    logger.info(f"  Gradient Accumulation steps = {gradient_accumulation_steps}")
-    logger.info(f"  Total optimization steps = {max_train_steps}")
-
-    # Only show the progress bar once on each machine.
-    progress_bar = tqdm(range(max_train_steps), disable=not accelerator.is_local_main_process)
-    completed_steps = 0
-    starting_epoch = 0
-    # Potentially load in the weights and states from a previous save
-    if resume_from_checkpoint:
-        if resume_from_checkpoint is not None or resume_from_checkpoint != "":
-            accelerator.print(f"Resumed from checkpoint: {resume_from_checkpoint}")
-            accelerator.load_state(resume_from_checkpoint)
-            path = os.path.basename(resume_from_checkpoint)
-        else:
-            # Get the most recent checkpoint
-            dirs = [f.name for f in os.scandir(os.getcwd()) if f.is_dir()]
-            dirs.sort(key=os.path.getctime)
-            path = dirs[-1]  # Sorts folders by date modified, most recent checkpoint is the last
-        # Extract `epoch_{i}` or `step_{i}`
-        training_difference = os.path.splitext(path)[0]
-
-        if "epoch" in training_difference:
-            starting_epoch = int(training_difference.replace("epoch_", "")) + 1
-            resume_step = None
-            completed_steps = starting_epoch * num_update_steps_per_epoch
-        else:
-            # need to multiply `gradient_accumulation_steps` to reflect real steps
-            resume_step = int(training_difference.replace("step_", "")) * gradient_accumulation_steps
-            starting_epoch = resume_step // len(train_dataloader)
-            resume_step -= starting_epoch * len(train_dataloader)
-            completed_steps = resume_step // gradient_accumulation_steps
-
-    # update the progress_bar if load from checkpoint
-    progress_bar.update(completed_steps)
-
-    for epoch in range(starting_epoch, num_train_epochs):
-        model.train()
-        total_loss: Union[float, torch.Tensor] = 0.0
-        if resume_from_checkpoint and epoch == starting_epoch and resume_step is not None:
-            # We skip the first `n` batches in the dataloader when resuming from a checkpoint
-            active_dataloader = accelerator.skip_first_batches(train_dataloader, resume_step)
-        else:
-            active_dataloader = train_dataloader
-        for step, batch in enumerate(active_dataloader):
-            with accelerator.accumulate(model):
-                query_embs = model(**{k.replace("query_", ""): v for k, v in batch.items() if "query" in k})
-                passage_embs = model(**{k.replace("passage_", ""): v for k, v in batch.items() if "passage" in k})
-                logits = get_cosine_sim(query_embs, passage_embs, logit_scale)
-
-                loss_query = get_nt_xent_loss(logits)
-                loss_passage = get_nt_xent_loss(logits.t())
-
-                loss = (loss_query + loss_passage) / 2.0
-                total_loss += accelerator.reduce(loss.detach().float(), reduction="sum")
-                accelerator.backward(loss)
-                optimizer.step()
-                lr_scheduler.step()
-                model.zero_grad()
-
-            # Checks if the accelerator has performed an optimization step behind the scenes
-            if accelerator.sync_gradients:
-                progress_bar.update(1)
-                completed_steps += 1
-
-            if (step + 1) % 100 == 0:
-                logger.info(f"Step: {step + 1}, Loss: {total_loss / (step + 1)}")
-                if with_tracking:
-                    accelerator.log({"train/loss": total_loss / (step + 1)}, step=completed_steps)
-
-            if isinstance(checkpointing_steps, int):
-                if completed_steps % checkpointing_steps == 0:
-                    step_output_dir = f"step_{completed_steps}"
-                    if output_dir is not None:
-                        output_dir = os.path.join(output_dir, step_output_dir)
-                    accelerator.save_state(output_dir)
-
-            if completed_steps >= max_train_steps:
-                break
-
-        result: Dict[str, Union[int, float, torch.Tensor]] = {}
-        # Use accelerator.print to print only on the main process.
-        accelerator.print(f"epoch {epoch}:", result)
-        if with_tracking:
-            step_loss = total_loss.item() if isinstance(total_loss, torch.Tensor) else total_loss
-            result["train/epoch_loss"] = step_loss / len(train_dataloader)
-            accelerator.log(result, step=completed_steps)
-
-        if output_dir is not None:
-            accelerator.wait_for_everyone()
-            if accelerator.is_main_process:
-                if isinstance(checkpointing_steps, str):
-                    accelerator.save_state(os.path.join(output_dir, f"epoch_{epoch}"))
-                accelerator.unwrap_model(model).save_pretrained(
-                    output_dir, state_dict=accelerator.get_state_dict(accelerator.unwrap_model(model))
-                )
-                tokenizer.save_pretrained(output_dir)
-            accelerator.wait_for_everyone()
-    accelerator.end_training()
-
-
-def main() -> None:
-    args = parse_args()
-    train_retriever(
-        train_dataset_or_csv_path=args.train_dataset_csv_path,
-        test_dataset_or_csv_path=args.test_dataset_csv_path,
-        model_name_or_path=args.model_name_or_path,
-        dataset_passage_col_name=args.dataset_passage_col_name,
-        dataset_query_col_name=args.dataset_query_col_name,
-        query_max_len=args.query_max_len,
-        passage_max_len=args.passage_max_len,
-        per_device_train_batch_size=args.per_device_train_batch_size,
-        learning_rate=args.learning_rate,
-        logit_scale=args.logit_scale,
-        weight_decay=args.weight_decay,
-        num_train_epochs=args.num_train_epochs,
-        max_train_steps=args.max_train_steps,
-        gradient_accumulation_steps=args.gradient_accumulation_steps,
-        lr_scheduler_type=args.lr_scheduler_type,
-        num_warmup_steps=args.num_warmup_steps,
-        output_dir=args.output_dir,
-        seed=args.seed,
-        hub_model_id=args.hub_model_id,
-        hub_token=args.hub_token,
-        checkpointing_steps=args.checkpointing_steps,
-        resume_from_checkpoint=args.resume_from_checkpoint,
-        with_tracking=args.with_tracking,
-        report_to=args.report_to,
-        sanity_test=args.sanity_test,
-        use_peft=args.use_peft,
-    )
-
-
-if __name__ == "__main__":
-    main()
-
-
-# python contrastive_train/peft_lora_constrastive_learning.py  --train_dataset_csv_path "xxxx.csv" \
-#     --test_dataset_csv_path "yyyy.csv" \
-#     --model_name_or_path "BAAI/bge-small-en" --output_dir "./retriever_only_checkpoints" --use_peft  \
-#     --with_tracking --report_to all --per_device_train_batch_size 30
+# coding=utf-8
+# Copyright 2023-present the HuggingFace Inc. team.
+#
+# Licensed under the Apache License, Version 2.0 (the "License");
+# you may not use this file except in compliance with the License.
+# You may obtain a copy of the License at
+#
+#     http://www.apache.org/licenses/LICENSE-2.0
+#
+# Unless required by applicable law or agreed to in writing, software
+# distributed under the License is distributed on an "AS IS" BASIS,
+# WITHOUT WARRANTIES OR CONDITIONS OF ANY KIND, either express or implied.
+# See the License for the specific language governing permissions and
+# limitations under the License.
+
+import argparse
+import logging
+import math
+import os
+import random
+from argparse import Namespace
+from types import NoneType
+from typing import Dict, Optional, Union
+
+import datasets
+import torch
+import transformers
+from accelerate import Accelerator
+from accelerate.logging import get_logger
+from accelerate.utils import set_seed
+from datasets import Dataset, DatasetDict
+from torch.utils.data import DataLoader
+from tqdm import tqdm
+from transformers import SchedulerType, default_data_collator, get_scheduler
+
+from dalm.models.retriever_only_base_model import AutoModelForSentenceEmbedding
+from dalm.training.utils.retriever_only_dataloader_utils import preprocess_dataset
+from dalm.training.utils.train_utils import get_cosine_sim, get_nt_xent_loss, load_model_hook, save_model_hook
+
+logger = get_logger(__name__)
+
+
+def parse_args() -> Namespace:
+    parser = argparse.ArgumentParser(description="training a PEFT model for Sematic Search task")
+    parser.add_argument("--train_dataset_csv_path", type=str, default=None, help="dataset path in the local dir")
+    parser.add_argument("--test_dataset_csv_path", type=str, default=None, help="dataset path in the local dir")
+    parser.add_argument(
+        "--dataset_query_col_name", type=str, default="Question", help="Name of the query column in the dataset"
+    )
+    parser.add_argument(
+        "--dataset_passage_col_name", type=str, default="Abstract", help="Name of the passage column in the dataset"
+    )
+    parser.add_argument(
+        "--query_max_len",
+        type=int,
+        default=50,
+        help=(
+            "The maximum total query sequence length after tokenization. Sequences longer than this will be truncated,"
+        ),
+    )
+    parser.add_argument(
+        "--passage_max_len",
+        type=int,
+        default=128,
+        help=(
+            "The maximum total passage sequence length after tokenization. "
+            "Sequences longer than this will be truncated,"
+        ),
+    )
+    parser.add_argument(
+        "--model_name_or_path",
+        type=str,
+        help="Path to pretrained model or model identifier from huggingface.co/models.",
+        required=True,
+    )
+    parser.add_argument(
+        "--per_device_train_batch_size",
+        type=int,
+        default=8,
+        help="Batch size (per device) for the training dataloader.",
+    )
+    parser.add_argument(
+        "--learning_rate",
+        type=float,
+        default=1e-4,
+        help="Initial learning rate (after the potential warmup period) to use.",
+    )
+    parser.add_argument(
+        "--logit_scale",
+        type=int,
+        default=100,
+        help="logit scale for the constrastive learning.",
+    )
+    parser.add_argument("--weight_decay", type=float, default=0.0, help="Weight decay to use.")
+    parser.add_argument("--num_train_epochs", type=int, default=3, help="Total number of training epochs to perform.")
+    parser.add_argument(
+        "--max_train_steps",
+        type=int,
+        default=None,
+        help="Total number of training steps to perform. If provided, overrides num_train_epochs.",
+    )
+    parser.add_argument(
+        "--gradient_accumulation_steps",
+        type=int,
+        default=1,
+        help="Number of updates steps to accumulate before performing a backward/update pass.",
+    )
+    parser.add_argument(
+        "--lr_scheduler_type",
+        type=SchedulerType,
+        default="linear",
+        help="The scheduler type to use.",
+        choices=["linear", "cosine", "cosine_with_restarts", "polynomial", "constant", "constant_with_warmup"],
+    )
+    parser.add_argument(
+        "--num_warmup_steps", type=int, default=0, help="Number of steps for the warmup in the lr scheduler."
+    )
+    parser.add_argument("--output_dir", type=str, default=None, help="Where to store the final model.")
+    parser.add_argument("--seed", type=int, default=None, help="A seed for reproducible training.")
+    parser.add_argument(
+        "--hub_model_id", type=str, help="The name of the repository to keep in sync with the local `output_dir`."
+    )
+    parser.add_argument("--hub_token", type=str, help="The token to use to push to the Model Hub.")
+    parser.add_argument(
+        "--checkpointing_steps",
+        type=str,
+        default=None,
+        help="Whether the various states should be saved at the end of every n steps, or 'epoch' for each epoch.",
+    )
+    parser.add_argument(
+        "--resume_from_checkpoint",
+        type=str,
+        default=None,
+        help="If the training should continue from a checkpoint folder.",
+    )
+    parser.add_argument(
+        "--with_tracking",
+        action="store_true",
+        help="Whether to enable experiment trackers for logging.",
+    )
+    parser.add_argument(
+        "--report_to",
+        type=str,
+        default="all",
+        help=(
+            'The integration to report the results and logs to. Supported platforms are `"tensorboard"`,'
+            ' `"wandb"`, `"comet_ml"` and `"clearml"`. Use `"all"` (default) to report to all integrations.'
+            "Only applicable when `--with_tracking` is passed."
+        ),
+    )
+    parser.add_argument(
+        "--sanity_test",
+        action="store_true",
+        help="Whether to enable experiment trackers for logging.",
+    )
+    parser.add_argument(
+        "--use_peft",
+        action="store_true",
+        help="Whether to enable experiment trackers for logging.",
+    )
+    args = parser.parse_args()
+
+    return args
+
+
+def train_retriever(
+    model_name_or_path: str,
+    train_dataset_or_csv_path: str | Dataset,
+    test_dataset_or_csv_path: str | Dataset | None = None,
+    dataset_passage_col_name: str = "Abstract",
+    dataset_query_col_name: str = "Question",
+    query_max_len: int = 50,
+    passage_max_len: int = 128,
+    per_device_train_batch_size: int = 32,
+    learning_rate: float = 1e-4,
+    logit_scale: int = 100,
+    weight_decay: float = 0.0,
+    num_train_epochs: int = 1,
+    max_train_steps: Optional[int] = None,
+    gradient_accumulation_steps: int = 1,
+    lr_scheduler_type: SchedulerType = SchedulerType.LINEAR,
+    num_warmup_steps: int = 0,
+    output_dir: Optional[str] = None,
+    seed: int = 42,
+    hub_model_id: Optional[str] = None,
+    hub_token: Optional[str] = None,
+    checkpointing_steps: Optional[int | str] = None,
+    resume_from_checkpoint: Optional[str] = None,
+    with_tracking: bool = True,
+    report_to: str = "all",
+    sanity_test: bool = True,
+    use_peft: bool = True,
+) -> None:
+    # Get the passed in vars before beginning training, in case we report training
+    args = dict(locals())
+    # TensorBoard cannot log Enums, need the raw value
+    args["lr_scheduler_type"] = args["lr_scheduler_type"].value
+    args = {k: v for k, v in args.items() if v is None or isinstance(v, (float, int, str, NoneType))}
+    accelerator = Accelerator(log_with=report_to, project_dir=output_dir) if with_tracking else Accelerator()
+    # Make one log on every process with the configuration for debugging.
+    logging.basicConfig(
+        format="%(asctime)s - %(levelname)s - %(name)s - %(message)s",
+        datefmt="%m/%d/%Y %H:%M:%S",
+        level=logging.INFO,
+    )
+    logger.info(accelerator.state, main_process_only=False)
+
+    if accelerator.is_local_main_process:
+        datasets.utils.logging.set_verbosity_warning()
+        transformers.utils.logging.set_verbosity_info()
+    else:
+        datasets.utils.logging.set_verbosity_error()
+        transformers.utils.logging.set_verbosity_error()
+
+    # If passed along, set the training seed now.
+    if seed is not None:
+        set_seed(seed)
+
+    # Handle the repository creation
+    if accelerator.is_main_process:
+        if output_dir is not None:
+            os.makedirs(output_dir, exist_ok=True)
+    accelerator.wait_for_everyone()
+
+    model = AutoModelForSentenceEmbedding(model_name_or_path, use_bnb=True, get_peft=use_peft)
+    tokenizer = model.tokenizer
+
+    # dataset download and preprocessing
+    if isinstance(train_dataset_or_csv_path, Dataset):
+        dataset = DatasetDict({"train": train_dataset_or_csv_path, "test": test_dataset_or_csv_path})
+    dataset = datasets.load_dataset(
+        "csv", data_files={"train": train_dataset_or_csv_path, "validation": test_dataset_or_csv_path}
+    )
+
+    processed_datasets = dataset.map(
+        lambda example: preprocess_dataset(
+            example,
+            tokenizer,
+            query_col_name=dataset_query_col_name,
+            passage_col_name=dataset_passage_col_name,
+            query_max_len=query_max_len,
+            passage_max_len=passage_max_len,
+        ),
+        batched=True,
+        remove_columns=dataset["train"].column_names,
+        desc="Running tokenizer on dataset",
+    )
+
+    # Log a few random samples from the training set:
+    for index in random.sample(range(len(processed_datasets["train"])), 3):
+        logger.info(f"Sample {index} of the training set: {processed_datasets['train'][index]}.")
+
+    model.print_trainable_parameters()  # type: ignore # No idea what mypy is complaining about.
+    accelerator.print(model)
+
+    # get dataloaders
+    train_dataloader = DataLoader(
+        processed_datasets["train"],
+        shuffle=True,
+        collate_fn=default_data_collator,
+        batch_size=per_device_train_batch_size,
+        pin_memory=True,
+    )
+    optimizer = torch.optim.Adam(model.parameters(), lr=learning_rate)
+
+    # Scheduler and math around the number of training steps.
+    overrode_max_train_steps = False
+    num_update_steps_per_epoch = math.ceil(len(train_dataloader) / gradient_accumulation_steps)
+    if max_train_steps is None:
+        max_train_steps = num_train_epochs * num_update_steps_per_epoch
+        overrode_max_train_steps = True
+
+    lr_scheduler = get_scheduler(
+        name=lr_scheduler_type,
+        optimizer=optimizer,
+        num_warmup_steps=num_warmup_steps,
+        num_training_steps=max_train_steps,
+    )
+
+    # Prepare everything with our `accelerator`.
+    model, optimizer, train_dataloader, lr_scheduler = accelerator.prepare(
+        model, optimizer, train_dataloader, lr_scheduler
+    )
+
+    # We need to recalculate our total training steps as the size of the training dataloader may have changed
+    num_update_steps_per_epoch = math.ceil(len(train_dataloader) / gradient_accumulation_steps)
+    if overrode_max_train_steps:
+        max_train_steps = num_train_epochs * num_update_steps_per_epoch
+    # Afterwards we recalculate our number of training epochs
+    num_train_epochs = math.ceil(max_train_steps / num_update_steps_per_epoch)
+
+    # Figure out how many steps we should save the Accelerator states
+    checkpointing_steps = checkpointing_steps
+    if checkpointing_steps is not None and str(checkpointing_steps).isdigit():
+        checkpointing_steps = int(checkpointing_steps)
+
+    # We need to initialize the trackers we use, and also store our configuration.
+    # The trackers initialize automatically on the main process.
+    if with_tracking:
+        experiment_config = vars(args)
+        # TensorBoard cannot log Enums, need the raw value
+        experiment_config["lr_scheduler_type"] = experiment_config["lr_scheduler_type"].value
+        accelerator.init_trackers("peft_contrastive_learning", experiment_config)
+
+    total_batch_size = per_device_train_batch_size * accelerator.num_processes * gradient_accumulation_steps
+
+    if use_peft:
+        # saving and loading checkpoints for resuming training
+        accelerator.register_save_state_pre_hook(save_model_hook)
+        accelerator.register_load_state_pre_hook(load_model_hook)
+
+    logger.info("***** Running training *****")
+    logger.info(f"  Num examples = {len(processed_datasets['train'])}")
+    logger.info(f"  Num Epochs = {num_train_epochs}")
+    logger.info(f"  Instantaneous batch size per device = {per_device_train_batch_size}")
+    logger.info(f"  Total train batch size (w. parallel, distributed & accumulation) = {total_batch_size}")
+    logger.info(f"  Gradient Accumulation steps = {gradient_accumulation_steps}")
+    logger.info(f"  Total optimization steps = {max_train_steps}")
+
+    # Only show the progress bar once on each machine.
+    progress_bar = tqdm(range(max_train_steps), disable=not accelerator.is_local_main_process)
+    completed_steps = 0
+    starting_epoch = 0
+    # Potentially load in the weights and states from a previous save
+    if resume_from_checkpoint:
+        if resume_from_checkpoint is not None or resume_from_checkpoint != "":
+            accelerator.print(f"Resumed from checkpoint: {resume_from_checkpoint}")
+            accelerator.load_state(resume_from_checkpoint)
+            path = os.path.basename(resume_from_checkpoint)
+        else:
+            # Get the most recent checkpoint
+            dirs = [f.name for f in os.scandir(os.getcwd()) if f.is_dir()]
+            dirs.sort(key=os.path.getctime)
+            path = dirs[-1]  # Sorts folders by date modified, most recent checkpoint is the last
+        # Extract `epoch_{i}` or `step_{i}`
+        training_difference = os.path.splitext(path)[0]
+
+        if "epoch" in training_difference:
+            starting_epoch = int(training_difference.replace("epoch_", "")) + 1
+            resume_step = None
+            completed_steps = starting_epoch * num_update_steps_per_epoch
+        else:
+            # need to multiply `gradient_accumulation_steps` to reflect real steps
+            resume_step = int(training_difference.replace("step_", "")) * gradient_accumulation_steps
+            starting_epoch = resume_step // len(train_dataloader)
+            resume_step -= starting_epoch * len(train_dataloader)
+            completed_steps = resume_step // gradient_accumulation_steps
+
+    # update the progress_bar if load from checkpoint
+    progress_bar.update(completed_steps)
+
+    for epoch in range(starting_epoch, num_train_epochs):
+        model.train()
+        total_loss: Union[float, torch.Tensor] = 0.0
+        if resume_from_checkpoint and epoch == starting_epoch and resume_step is not None:
+            # We skip the first `n` batches in the dataloader when resuming from a checkpoint
+            active_dataloader = accelerator.skip_first_batches(train_dataloader, resume_step)
+        else:
+            active_dataloader = train_dataloader
+        for step, batch in enumerate(active_dataloader):
+            with accelerator.accumulate(model):
+                query_embs = model(**{k.replace("query_", ""): v for k, v in batch.items() if "query" in k})
+                passage_embs = model(**{k.replace("passage_", ""): v for k, v in batch.items() if "passage" in k})
+                logits = get_cosine_sim(query_embs, passage_embs, logit_scale)
+
+                loss_query = get_nt_xent_loss(logits)
+                loss_passage = get_nt_xent_loss(logits.t())
+
+                loss = (loss_query + loss_passage) / 2.0
+                total_loss += accelerator.reduce(loss.detach().float(), reduction="sum")
+                accelerator.backward(loss)
+                optimizer.step()
+                lr_scheduler.step()
+                model.zero_grad()
+
+            # Checks if the accelerator has performed an optimization step behind the scenes
+            if accelerator.sync_gradients:
+                progress_bar.update(1)
+                completed_steps += 1
+
+            if (step + 1) % 100 == 0:
+                logger.info(f"Step: {step + 1}, Loss: {total_loss / (step + 1)}")
+                if with_tracking:
+                    accelerator.log({"train/loss": total_loss / (step + 1)}, step=completed_steps)
+
+            if isinstance(checkpointing_steps, int):
+                if completed_steps % checkpointing_steps == 0:
+                    step_output_dir = f"step_{completed_steps}"
+                    if output_dir is not None:
+                        output_dir = os.path.join(output_dir, step_output_dir)
+                    accelerator.save_state(output_dir)
+
+            if completed_steps >= max_train_steps:
+                break
+
+        result: Dict[str, Union[int, float, torch.Tensor]] = {}
+        # Use accelerator.print to print only on the main process.
+        accelerator.print(f"epoch {epoch}:", result)
+        if with_tracking:
+            step_loss = total_loss.item() if isinstance(total_loss, torch.Tensor) else total_loss
+            result["train/epoch_loss"] = step_loss / len(train_dataloader)
+            accelerator.log(result, step=completed_steps)
+
+        if output_dir is not None:
+            accelerator.wait_for_everyone()
+            if accelerator.is_main_process:
+                if isinstance(checkpointing_steps, str):
+                    accelerator.save_state(os.path.join(output_dir, f"epoch_{epoch}"))
+                accelerator.unwrap_model(model).save_pretrained(
+                    output_dir, state_dict=accelerator.get_state_dict(accelerator.unwrap_model(model))
+                )
+                tokenizer.save_pretrained(output_dir)
+            accelerator.wait_for_everyone()
+    accelerator.end_training()
+
+
+def main() -> None:
+    args = parse_args()
+    train_retriever(
+        train_dataset_or_csv_path=args.train_dataset_csv_path,
+        test_dataset_or_csv_path=args.test_dataset_csv_path,
+        model_name_or_path=args.model_name_or_path,
+        dataset_passage_col_name=args.dataset_passage_col_name,
+        dataset_query_col_name=args.dataset_query_col_name,
+        query_max_len=args.query_max_len,
+        passage_max_len=args.passage_max_len,
+        per_device_train_batch_size=args.per_device_train_batch_size,
+        learning_rate=args.learning_rate,
+        logit_scale=args.logit_scale,
+        weight_decay=args.weight_decay,
+        num_train_epochs=args.num_train_epochs,
+        max_train_steps=args.max_train_steps,
+        gradient_accumulation_steps=args.gradient_accumulation_steps,
+        lr_scheduler_type=args.lr_scheduler_type,
+        num_warmup_steps=args.num_warmup_steps,
+        output_dir=args.output_dir,
+        seed=args.seed,
+        hub_model_id=args.hub_model_id,
+        hub_token=args.hub_token,
+        checkpointing_steps=args.checkpointing_steps,
+        resume_from_checkpoint=args.resume_from_checkpoint,
+        with_tracking=args.with_tracking,
+        report_to=args.report_to,
+        sanity_test=args.sanity_test,
+        use_peft=args.use_peft,
+    )
+
+
+if __name__ == "__main__":
+    main()
+
+
+# python contrastive_train/peft_lora_constrastive_learning.py  --train_dataset_csv_path "xxxx.csv" \
+#     --test_dataset_csv_path "yyyy.csv" \
+#     --model_name_or_path "BAAI/bge-small-en" --output_dir "./retriever_only_checkpoints" --use_peft  \
+#     --with_tracking --report_to all --per_device_train_batch_size 30